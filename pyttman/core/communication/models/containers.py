from queue import Queue, Empty
import collections
import os
import re
from datetime import datetime
from typing import List, Iterable


class MessageMixin:
    """
    Pyttman MessageMixin, to extend the functionalty
    of existing Message classes provided by 3rd party
    libraries and APIs, to also accommodate for the
    internal requirements of the Message object
    which is expected to fulfill a certain contract
    of attributes and methods for parsing messages.

    The MessageMixin class can be included in multiple
    inheritance when a Message-like class is developed
    for supporting a 3rd party library / API.
    """
    def __init__(self, content=None, **kwargs):
        self.author = "anonymous"
        self.created = datetime.now()
        self.client = None
        self.content = content

        try:
            self.content_with_format = str(content).splitlines(keepends=True)
        except ValueError:
            self.content_with_format = None

        for k, v in kwargs.items():
            setattr(self, k, v)

    def __repr__(self):
        return f"{self.__class__.__name__}(author=" \
               f"{self.author}, created={self.created}, " \
               f"content={self.content})"

    @property
    def content(self):
        return self._content

    @content.setter
    def content(self, val):
        if val is None:
            self._content = ["None"]
        elif isinstance(val, str):
            self._content = val.split()
        elif isinstance(val, list) or isinstance(val, tuple):
            self._content = [str(i) for i in val]
        elif isinstance(val, dict):
            self._content = str(val).split()
        else:
            try:
                self._content = repr(val).split()
            except Exception:
                raise TypeError(f"content cannot be type {type(val)} "
                                f"as it is could not be typecasted to "
                                f"str.")

    def sanitized_content(self, preserve_case=False) -> List[str]:
        """
        Return a sanitized version of the .content property.
        This means that the contents in the message
        are stripped of all symbols while case and
        digits are still kept.
        :return: list
        """
        out = []
        for i in self.content:
            sanitized = re.sub(r"[^\w\s]", "", i)
            if preserve_case:
                out.append(sanitized)
            else:
                out.append(sanitized.lower())
        return out

    def lowered_content(self) -> List[str]:
        """
        Returns the content of the message case lowered.
        :return: list, str
        """
        return [i.lower() for i in self.content]

    def as_str(self, sanitized: bool = False) -> str:
        """
        Return the 'content' field as joined string
        :param sanitized: Return the content as sanitized_content or not
        :return: str
        """
        if sanitized:
            return " ".join(self.sanitized_content())
        elif self.content_with_format is not None:
            return str().join(self.content_with_format)
        return " ".join(self.content)

    def as_list(self, sanitized: bool = False) -> List:
        """
        Return the 'content' field as list
        :return: list
        """
        if sanitized:
            content = self.sanitized_content()
        else:
            content = self.content

        if isinstance(content, list):
            return content
        elif isinstance(content, str):
            return content.split()


class Message(MessageMixin):
    """
    Standard implementation of the MessageMixin
    class without extending any functionality.
    """
    pass

class Reply(MessageMixin):
    """
    The Reply object is expected to be  returned
    from all Command subclasses.
    """
    pass

class ReplyStream(Queue):
    """
    The ReplyStream class can be used instead of
    the Reply class, whenever a collection of
    Reply objects are to be returned to the
<<<<<<< HEAD
    user. 
=======
    user. The ReplyStream subclasses SimpleQueue
    and is therefore FIFO.
>>>>>>> 7e81e020
    """
    def __init__(self, collection: Iterable = None):
        super().__init__()
        if collection is not None:
            if isinstance(collection, str):
                self.put(collection)
            else:
                try:
                    iter(collection)
                except:
                    raise AttributeError("'collection' must be iterable")
                else:
                    [self.put(i) for i in collection]

    def get(self, block=True, timeout=None):
        """
        Remove and return an item from the ReplyStream.
        """
        element = self._get()
        return Reply(element) if not isinstance(element, Reply) else element<|MERGE_RESOLUTION|>--- conflicted
+++ resolved
@@ -131,12 +131,7 @@
     The ReplyStream class can be used instead of
     the Reply class, whenever a collection of
     Reply objects are to be returned to the
-<<<<<<< HEAD
     user. 
-=======
-    user. The ReplyStream subclasses SimpleQueue
-    and is therefore FIFO.
->>>>>>> 7e81e020
     """
     def __init__(self, collection: Iterable = None):
         super().__init__()
